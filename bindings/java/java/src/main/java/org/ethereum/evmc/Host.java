--- conflicted
+++ resolved
@@ -3,13 +3,6 @@
 // Licensed under the Apache License, Version 2.0.
 package org.ethereum.evmc;
 
-<<<<<<< HEAD
-import org.ethereum.evmc.types.*;
-
-import static java.util.Objects.requireNonNull;
-
-=======
->>>>>>> 48a4e22b
 import java.nio.ByteBuffer;
 
 /**
